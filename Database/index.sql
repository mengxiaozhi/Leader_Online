CREATE DATABASE IF NOT EXISTS leader_online;
USE leader_online;

CREATE TABLE IF NOT EXISTS users (
  id INT AUTO_INCREMENT PRIMARY KEY,
  username VARCHAR(255) NOT NULL,
  email VARCHAR(255) NOT NULL UNIQUE,
  password VARCHAR(255) NOT NULL
);

CREATE TABLE IF NOT EXISTS orders (
  id INT AUTO_INCREMENT PRIMARY KEY,
  user_id INT NOT NULL,
  details TEXT,
  created_at TIMESTAMP DEFAULT CURRENT_TIMESTAMP,
  FOREIGN KEY (user_id) REFERENCES users(id)
<<<<<<< HEAD
);

CREATE TABLE IF NOT EXISTS products (
  id INT AUTO_INCREMENT PRIMARY KEY,
  name VARCHAR(255) NOT NULL,
  description TEXT,
  price DECIMAL(10,2) NOT NULL
);

INSERT INTO products (name, description, price) VALUES
('小鐵人', '適合5~8歲', 300),
('大鐵人', '適合9~12歲', 500),
('滑步車', '適合3~6歲', 200);

CREATE TABLE IF NOT EXISTS events (
  id INT AUTO_INCREMENT PRIMARY KEY,
  code VARCHAR(50),
  name VARCHAR(255) NOT NULL,
  date VARCHAR(255) NOT NULL,
  deadline VARCHAR(255) NOT NULL,
  description TEXT,
  rules TEXT
);

INSERT INTO events (code, name, date, deadline, description, rules) VALUES
('24200032', '2025 大鵬灣單車託運券', '2025/12/05 ~ 12/07', '2025/11/28', '本票券主要為提供賽事單車託運服務之憑證，登記購買後，我們將在賽事期間提供專業單車運送。', JSON_ARRAY('17 噸卡車運送，車體置於封閉空間', '專業龍車固定，專屬存放空間', '依法規投保貨物險，完整交付檢核', '裸車不予交寄，請妥善包覆車體')),
('E2', '親子滑步趣跑賽', '2025-09-01', '2025-08-25', '', JSON_ARRAY('適合 3-8 歲兒童', '含安全檢查與托運保險'));

CREATE TABLE IF NOT EXISTS tickets (
  id INT AUTO_INCREMENT PRIMARY KEY,
  user_id INT NOT NULL,
  type VARCHAR(50) NOT NULL,
  expiry DATE NOT NULL,
  uuid VARCHAR(64) NOT NULL,
  discount INT DEFAULT 0,
  used BOOLEAN DEFAULT FALSE,
  FOREIGN KEY (user_id) REFERENCES users(id)
);

INSERT INTO tickets (user_id, type, expiry, uuid, discount, used) VALUES
(1, '小鐵人', '2025-12-31', 'a1', 100, FALSE),
(1, '大鐵人', '2025-08-01', 'b2', 150, FALSE),
(1, '滑步車', '2025-10-15', 'c3', 0, TRUE),
(1, 'VIP票', '2026-01-01', 'd4', 200, FALSE);

CREATE TABLE IF NOT EXISTS reservations (
  id INT AUTO_INCREMENT PRIMARY KEY,
  user_id INT NOT NULL,
  ticket_type VARCHAR(50) NOT NULL,
  store VARCHAR(100) NOT NULL,
  event VARCHAR(100) NOT NULL,
  reserved_at DATETIME NOT NULL DEFAULT CURRENT_TIMESTAMP,
  verify_code VARCHAR(10),
  status VARCHAR(20) NOT NULL DEFAULT 'pending',
  FOREIGN KEY (user_id) REFERENCES users(id)
=======
>>>>>>> 4e68af9e
);<|MERGE_RESOLUTION|>--- conflicted
+++ resolved
@@ -14,7 +14,6 @@
   details TEXT,
   created_at TIMESTAMP DEFAULT CURRENT_TIMESTAMP,
   FOREIGN KEY (user_id) REFERENCES users(id)
-<<<<<<< HEAD
 );
 
 CREATE TABLE IF NOT EXISTS products (
@@ -70,6 +69,4 @@
   verify_code VARCHAR(10),
   status VARCHAR(20) NOT NULL DEFAULT 'pending',
   FOREIGN KEY (user_id) REFERENCES users(id)
-=======
->>>>>>> 4e68af9e
 );